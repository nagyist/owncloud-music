--- conflicted
+++ resolved
@@ -27,16 +27,10 @@
 	 * @return string
 	 */
 	private function makeSelectQuery($condition=null){
-<<<<<<< HEAD
-		return 'SELECT `album`.`name`, `album`.`year`, `album`.`id`, '.
+		return 'SELECT `album`.`name`, `album`.`year`, `album`.`disk`, `album`.`id`, '.
 			'`album`.`cover_file_id`, `album`.`mbid`, `album`.`disk`, '.
 			'`album`.`mbid_group`, `album`.`mbid_group`, '.
 			'`album`.`album_artist_id` FROM `*PREFIX*music_albums` `album`'.
-=======
-		return 'SELECT `album`.`name`, `album`.`year`, `album`.`disk`, `album`.`id`, '.
-			'`album`.`cover_file_id` '.
-			'FROM `*PREFIX*music_albums` `album` '.
->>>>>>> 4bb2b24a
 			'WHERE `album`.`user_id` = ? ' . $condition;
 	}
 
@@ -146,26 +140,16 @@
 	 *
 	 * @param string|null $albumName name of the album
 	 * @param string|integer|null $albumYear year of the album release
-<<<<<<< HEAD
+	 * @param string|integer|null $discNumber disk number of this album's disk
 	 * @param integer|null $artistId ID of the album artist
 	 * @param string $userId the user ID
 	 * @return Album[]
 	 */
-	public function findAlbum($albumName, $albumYear, $albumArtistId, $userId) {
-		$sql = 'SELECT `album`.`name`, `album`.`year`, `album`.`id`, '.
+	public function findAlbum($albumName, $albumYear, $discNumber, $albumArtistId, $userId) {
+		$sql = 'SELECT `album`.`name`, `album`.`year`, `album`.`disk`, `album`.`id`, '.
 			'`album`.`cover_file_id`, `album`.`mbid`, `album`.`disk`, '.
 			'`album`.`mbid_group`, `album`.`mbid_group`, '.
 			'`album`.`album_artist_id` '.
-=======
-	 * @param string|integer|null $discNumber disk number of this album's disk
-	 * @param integer|null $artistId ID of the artist
-	 * @param string $userId the user ID
-	 * @return Album[]
-	 */
-	public function findAlbum($albumName, $albumYear, $discNumber, $artistId, $userId) {
-		$sql = 'SELECT `album`.`name`, `album`.`year`, `album`.`disk`, `album`.`id`, '.
-			'`album`.`cover_file_id` '.
->>>>>>> 4bb2b24a
 			'FROM `*PREFIX*music_albums` `album` '.
 			'WHERE `album`.`user_id` = ? ';
 		$params = array($userId);
